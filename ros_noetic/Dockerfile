--- conflicted
+++ resolved
@@ -13,22 +13,15 @@
     python3-opencv \
     git \
     tmux \
-<<<<<<< HEAD
     neovim \ 
-=======
->>>>>>> 871ad766
     terminator \
     iputils-ping \
     net-tools \
-    # --- You can add other required apt packages here ---
     && rosdep update \
     && rm -rf /var/lib/apt/lists/*
 
-<<<<<<< HEAD
 RUN echo 'set -g mouse on' >> /root/.tmux.conf
 
-=======
->>>>>>> 871ad766
 # STEP 4: Python Dependencies
 # Install all Python packages in a single layer.
 RUN python3 -m pip install --no-cache-dir --upgrade pip && \
@@ -37,9 +30,8 @@
     flask \
     numpy \
     opencv-contrib-python \
-    pyniryo==1.1.2 \
+    pyniryo==1.1.1 \
     py_trees==0.7.* \
-    # --- You can add other required pip packages here ---
     && rm -rf /root/.cache/pip
 
 # STEP 5: Catkin Workspace & Source Dependencies
